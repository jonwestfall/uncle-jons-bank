--- conflicted
+++ resolved
@@ -1,10 +1,8 @@
 import { useState, useEffect, useCallback } from "react";
 import LedgerTable from "../components/LedgerTable";
 import type { Transaction } from "../components/LedgerTable";
-<<<<<<< HEAD
 import EditRatesModal from "../components/EditRatesModal";
-=======
->>>>>>> 22091993
+
 import EditTransactionModal from "../components/EditTransactionModal";
 
 interface Child {
@@ -73,12 +71,9 @@
   const [cdAmount, setCdAmount] = useState("");
   const [cdRate, setCdRate] = useState("");
   const [cdDays, setCdDays] = useState("");
-<<<<<<< HEAD
   const [editingChild, setEditingChild] = useState<Child | null>(null);
   const [ratesMessage, setRatesMessage] = useState<string | null>(null);
   const [ratesError, setRatesError] = useState(false);
-=======
->>>>>>> 22091993
   const [editingTx, setEditingTx] = useState<Transaction | null>(null);
   const canEdit = permissions.includes("edit_transaction");
   const canDelete = permissions.includes("delete_transaction");
